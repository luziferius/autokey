# Copyright (C) 2011 Chris Dekter
# Copyright (C) 2018 Thomas Hess <thomas.hess@udo.edu>

# This program is free software: you can redistribute it and/or modify
# it under the terms of the GNU General Public License as published by
# the Free Software Foundation, either version 3 of the License, or
# (at your option) any later version.

# This program is distributed in the hope that it will be useful,
# but WITHOUT ANY WARRANTY; without even the implied warranty of
# MERCHANTABILITY or FITNESS FOR A PARTICULAR PURPOSE.  See the
# GNU General Public License for more details.

# You should have received a copy of the GNU General Public License
# along with this program. If not, see <http://www.gnu.org/licenses/>.

import re

from PyQt5.QtWidgets import QDialog

from autokey.qtui import common as ui_common
from .detectdialog import DetectDialog

from autokey import iomediator
from autokey import model

logger = __import__("autokey.logger").logger.get_logger(__name__)


class WindowFilterSettingsDialog(*ui_common.inherits_from_ui_file_with_name("window_filter_settings_dialog")):

    def __init__(self, parent):
        super(WindowFilterSettingsDialog, self).__init__(parent)
        self.setupUi(self)
        self.target_item = None
        self.grabber = None  # type: iomediator.WindowGrabber

    def load(self, item: model.Item):
        self.target_item = item

        if not isinstance(item, model.Folder):
            self.apply_recursive_check_box.hide()
        else:
            self.apply_recursive_check_box.show()

        if not item.has_filter():
            self.reset()
        else:
            self.trigger_regex_line_edit.setText(item.get_filter_regex())
            self.apply_recursive_check_box.setChecked(item.isRecursive)

    def save(self, item):
<<<<<<< HEAD
        regex = self.get_filter_text()
        try:
            item.set_window_titles(regex)
        except re.error:
            logger.error(
                    "Invalid window filter regex: '{}'. \
                            Discarding without saving.".format(regex)
                            )
=======
        try:
            item.set_window_titles(self.get_filter_text())
        except re.error:
            # TODO: Warn user. Currently just doesn't save regex on error.
            pass
>>>>>>> 0d44b25c
        item.set_filter_recursive(self.get_is_recursive())

    def get_is_recursive(self):
        return self.apply_recursive_check_box.isChecked()

    def reset(self):
        self.trigger_regex_line_edit.clear()
        self.apply_recursive_check_box.setChecked(False)

    def reset_focus(self):
        self.trigger_regex_line_edit.setFocus()

    def get_filter_text(self):
        return str(self.trigger_regex_line_edit.text())

    def receive_window_info(self, info):
        self.parentWidget().window().app.exec_in_main(self._receiveWindowInfo, info)

    def _receiveWindowInfo(self, info):
        dlg = DetectDialog(self)
        dlg.populate(info)
        dlg.exec_()

        if dlg.result() == QDialog.Accepted:
            self.trigger_regex_line_edit.setText(dlg.get_choice())

        self.detect_window_properties_button.setEnabled(True)

    # --- Signal handlers ---

    def on_detect_window_properties_button_pressed(self):
        self.detect_window_properties_button.setEnabled(False)
        self.grabber = iomediator.WindowGrabber(self)
        self.grabber.start()

    # --- event handlers ---

    def slotButtonClicked(self, button):
        if button == QDialog.Cancel:
            self.load(self.targetItem)

        QDialog.slotButtonClicked(self, button)
<|MERGE_RESOLUTION|>--- conflicted
+++ resolved
@@ -50,22 +50,13 @@
             self.apply_recursive_check_box.setChecked(item.isRecursive)
 
     def save(self, item):
-<<<<<<< HEAD
         regex = self.get_filter_text()
         try:
             item.set_window_titles(regex)
         except re.error:
             logger.error(
-                    "Invalid window filter regex: '{}'. \
-                            Discarding without saving.".format(regex)
-                            )
-=======
-        try:
-            item.set_window_titles(self.get_filter_text())
-        except re.error:
-            # TODO: Warn user. Currently just doesn't save regex on error.
-            pass
->>>>>>> 0d44b25c
+                "Invalid window filter regex: '{}'. Discarding without saving.".format(regex)
+            )
         item.set_filter_recursive(self.get_is_recursive())
 
     def get_is_recursive(self):
