# -*- coding: utf-8 -*-

# Copyright (C) 2011 Chris Dekter
#
# This program is free software: you can redistribute it and/or modify
# it under the terms of the GNU General Public License as published by
# the Free Software Foundation, either version 3 of the License, or
# (at your option) any later version.
#
# This program is distributed in the hope that it will be useful,
# but WITHOUT ANY WARRANTY; without even the implied warranty of
# MERCHANTABILITY or FITNESS FOR A PARTICULAR PURPOSE.  See the
# GNU General Public License for more details.
#
# You should have received a copy of the GNU General Public License
# along with this program.  If not, see <http://www.gnu.org/licenses/>.

import sys
from gi.repository import Gtk

import autokey.configmanager.autostart
import autokey.configmanager.configmanager as cm
import autokey.configmanager.configmanager_constants as cm_constants
from autokey import common
from .dialogs import GlobalHotkeyDialog
from .configwindow0 import get_ui


ICON_NAME_MAP = {
                _("Light"): common.ICON_FILE_NOTIFICATION,
                _("Dark"): common.ICON_FILE_NOTIFICATION_DARK
                }

ICON_NAME_LIST = []

class SettingsDialog:
    
    KEY_MAP = GlobalHotkeyDialog.KEY_MAP
    REVERSE_KEY_MAP = GlobalHotkeyDialog.REVERSE_KEY_MAP
    
    def __init__(self, parent, configManager):
        builder = get_ui("settingsdialog.xml")
        self.ui = builder.get_object("settingsdialog")
        builder.connect_signals(self)
        self.ui.set_transient_for(parent)
        self.configManager = configManager
        
        # General Settings
        self.autoStartCheckbox = builder.get_object("autoStartCheckbox")
        self.autosaveCheckbox = builder.get_object("autosaveCheckbox")
        self.showTrayCheckbox = builder.get_object("showTrayCheckbox")
        self.allowKbNavCheckbox = builder.get_object("allowKbNavCheckbox")
        self.allowKbNavCheckbox.hide()
        self.sortByUsageCheckbox = builder.get_object("sortByUsageCheckbox")
        # Added by Trey Blancher (ectospasm) 2015-09-16
        self.triggerItemByInitial = builder.get_object("triggerItemByInitial")
        self.enableUndoCheckbox = builder.get_object("enableUndoCheckbox")
        
        self.iconStyleCombo = Gtk.ComboBoxText.new()
        hbox = builder.get_object("hbox4")
        hbox.pack_start(self.iconStyleCombo, False, True, 0)
        hbox.show_all()
        
        for key, value in list(ICON_NAME_MAP.items()):
            self.iconStyleCombo.append_text(key)
            ICON_NAME_LIST.append(value)
        self.iconStyleCombo.set_sensitive(cm.ConfigManager.SETTINGS[cm_constants.SHOW_TRAY_ICON])
        self.iconStyleCombo.set_active(ICON_NAME_LIST.index(cm.ConfigManager.SETTINGS[cm_constants.NOTIFICATION_ICON]))
        
<<<<<<< HEAD
        self.autoStartCheckbox.set_active(autokey.configmanager.autostart.get_autostart().desktop_file_name is not None)
        self.promptToSaveCheckbox.set_active(cm.ConfigManager.SETTINGS[cm_constants.PROMPT_TO_SAVE])
        self.showTrayCheckbox.set_active(cm.ConfigManager.SETTINGS[cm_constants.SHOW_TRAY_ICON])
=======
        self.autoStartCheckbox.set_active(cm.get_autostart().desktop_file_name is not None)
        self.autosaveCheckbox.set_active(not cm.ConfigManager.SETTINGS[cm.PROMPT_TO_SAVE])
        self.showTrayCheckbox.set_active(cm.ConfigManager.SETTINGS[cm.SHOW_TRAY_ICON])
>>>>>>> 1833806a
        #self.allowKbNavCheckbox.set_active(cm.ConfigManager.SETTINGS[MENU_TAKES_FOCUS])
        # Added by Trey Blancher (ectospasm) 2015-09-16
        self.triggerItemByInitial.set_active(cm.ConfigManager.SETTINGS[cm_constants.TRIGGER_BY_INITIAL])
        self.sortByUsageCheckbox.set_active(cm.ConfigManager.SETTINGS[cm_constants.SORT_BY_USAGE_COUNT])
        self.enableUndoCheckbox.set_active(cm.ConfigManager.SETTINGS[cm_constants.UNDO_USING_BACKSPACE])

        # Hotkeys
        self.showConfigDlg = GlobalHotkeyDialog(parent, configManager, self.on_config_response)
        self.toggleMonitorDlg = GlobalHotkeyDialog(parent, configManager, self.on_monitor_response)
        self.configKeyLabel = builder.get_object("configKeyLabel")
        self.clearConfigButton = builder.get_object("clearConfigButton")
        self.monitorKeyLabel = builder.get_object("monitorKeyLabel")
        self.clearMonitorButton = builder.get_object("clearMonitorButton")    
        
        self.useConfigHotkey = self.__loadHotkey(configManager.configHotkey, self.configKeyLabel, 
                                                 self.showConfigDlg, self.clearConfigButton)
        self.useServiceHotkey = self.__loadHotkey(configManager.toggleServiceHotkey, self.monitorKeyLabel, 
                                                  self.toggleMonitorDlg, self.clearMonitorButton)
                                                    
        # Script Engine Settings
        self.userModuleChooserButton = builder.get_object("userModuleChooserButton")
        if configManager.userCodeDir is not None:
            self.userModuleChooserButton.set_current_folder(configManager.userCodeDir)
            if configManager.userCodeDir in sys.path:
                sys.path.remove(configManager.userCodeDir)

    def on_save(self, widget, data=None):
        if self.autoStartCheckbox.get_active():
            autokey.configmanager.autostart.set_autostart_entry(
                autokey.configmanager.autostart.AutostartSettings("autokey-gtk.desktop", False))
        else:
            autokey.configmanager.autostart.delete_autostart_entry()
    
<<<<<<< HEAD
        cm.ConfigManager.SETTINGS[cm_constants.PROMPT_TO_SAVE] = self.promptToSaveCheckbox.get_active()
        cm.ConfigManager.SETTINGS[cm_constants.SHOW_TRAY_ICON] = self.showTrayCheckbox.get_active()
=======
        cm.ConfigManager.SETTINGS[cm.PROMPT_TO_SAVE] = not self.autosaveCheckbox.get_active()
        cm.ConfigManager.SETTINGS[cm.SHOW_TRAY_ICON] = self.showTrayCheckbox.get_active()
>>>>>>> 1833806a
        #cm.ConfigManager.SETTINGS[MENU_TAKES_FOCUS] = self.allowKbNavCheckbox.get_active()
        cm.ConfigManager.SETTINGS[cm_constants.SORT_BY_USAGE_COUNT] = self.sortByUsageCheckbox.get_active()
        # Added by Trey Blancher (ectospasm) 2015-09-16
        cm.ConfigManager.SETTINGS[cm_constants.TRIGGER_BY_INITIAL] = self.triggerItemByInitial.get_active()
        cm.ConfigManager.SETTINGS[cm_constants.UNDO_USING_BACKSPACE] = self.enableUndoCheckbox.get_active()
        cm.ConfigManager.SETTINGS[cm_constants.NOTIFICATION_ICON] = ICON_NAME_MAP[self.iconStyleCombo.get_active_text()]
        
        self.configManager.userCodeDir = self.userModuleChooserButton.get_current_folder()
        sys.path.append(self.configManager.userCodeDir)
        
        configHotkey = self.configManager.configHotkey
        toggleHotkey = self.configManager.toggleServiceHotkey
        app = self.configManager.app

        if configHotkey.enabled:
            app.hotkey_removed(configHotkey)
        configHotkey.enabled = self.useConfigHotkey
        if self.useConfigHotkey:
            self.showConfigDlg.save(configHotkey)
            app.hotkey_created(configHotkey)

        if toggleHotkey.enabled:
            app.hotkey_removed(toggleHotkey)
        toggleHotkey.enabled = self.useServiceHotkey
        if self.useServiceHotkey:
            self.toggleMonitorDlg.save(toggleHotkey)
            app.hotkey_created(toggleHotkey)
            
        app.update_notifier_visibility()            
        self.configManager.config_altered(True)
        
        self.hide()
        self.destroy()
        
    def on_cancel(self, widget, data=None):
        self.hide()
        self.destroy()
        
    def __getattr__(self, attr):
        # Magic fudge to allow us to pretend to be the ui class we encapsulate
        return getattr(self.ui, attr)
    
    def __loadHotkey(self, item, label, dialog, clearButton):
        dialog.load(item)
        if item.enabled:
            key = item.hotKey.encode("utf-8")
            label.set_text(item.get_hotkey_string())
            clearButton.set_sensitive(True)
            return True
        else:
            label.set_text(_("(None configured)"))
            clearButton.set_sensitive(False)
            return False
        
    # ---- Signal handlers

    def on_showTrayCheckbox_toggled(self, widget, data=None):
        self.iconStyleCombo.set_sensitive(widget.get_active())
    
    def on_setConfigButton_pressed(self, widget, data=None):
        self.showConfigDlg.run()
         
    def on_config_response(self, res):
        if res == Gtk.ResponseType.OK:
            self.useConfigHotkey = True
            key = self.showConfigDlg.key
            modifiers = self.showConfigDlg.build_modifiers()
            self.configKeyLabel.set_text(self.build_hotkey_string(key, modifiers))
            self.clearConfigButton.set_sensitive(True)
            
    def on_clearConfigButton_pressed(self, widget, data=None):
        self.useConfigHotkey = False
        self.clearConfigButton.set_sensitive(False)
        self.configKeyLabel.set_text(_("(None configured)"))
        self.showConfigDlg.reset()

    def on_setMonitorButton_pressed(self, widget, data=None):
        self.toggleMonitorDlg.run()
        
    def on_monitor_response(self, res):
        if res == Gtk.ResponseType.OK:
            self.useServiceHotkey = True
            key = self.toggleMonitorDlg.key
            modifiers = self.toggleMonitorDlg.build_modifiers()
            self.monitorKeyLabel.set_text(self.build_hotkey_string(key, modifiers))
            self.clearMonitorButton.set_sensitive(True)
            
    def on_clearMonitorButton_pressed(self, widget, data=None):
        self.useServiceHotkey = False
        self.clearMonitorButton.set_sensitive(False)
        self.monitorKeyLabel.set_text(_("(None configured)"))
        self.toggleMonitorDlg.reset()
<|MERGE_RESOLUTION|>--- conflicted
+++ resolved
@@ -66,16 +66,11 @@
             ICON_NAME_LIST.append(value)
         self.iconStyleCombo.set_sensitive(cm.ConfigManager.SETTINGS[cm_constants.SHOW_TRAY_ICON])
         self.iconStyleCombo.set_active(ICON_NAME_LIST.index(cm.ConfigManager.SETTINGS[cm_constants.NOTIFICATION_ICON]))
-        
-<<<<<<< HEAD
+
         self.autoStartCheckbox.set_active(autokey.configmanager.autostart.get_autostart().desktop_file_name is not None)
-        self.promptToSaveCheckbox.set_active(cm.ConfigManager.SETTINGS[cm_constants.PROMPT_TO_SAVE])
+        self.autosaveCheckbox.set_active(not cm.ConfigManager.SETTINGS[cm_constants.PROMPT_TO_SAVE])
         self.showTrayCheckbox.set_active(cm.ConfigManager.SETTINGS[cm_constants.SHOW_TRAY_ICON])
-=======
-        self.autoStartCheckbox.set_active(cm.get_autostart().desktop_file_name is not None)
-        self.autosaveCheckbox.set_active(not cm.ConfigManager.SETTINGS[cm.PROMPT_TO_SAVE])
-        self.showTrayCheckbox.set_active(cm.ConfigManager.SETTINGS[cm.SHOW_TRAY_ICON])
->>>>>>> 1833806a
+
         #self.allowKbNavCheckbox.set_active(cm.ConfigManager.SETTINGS[MENU_TAKES_FOCUS])
         # Added by Trey Blancher (ectospasm) 2015-09-16
         self.triggerItemByInitial.set_active(cm.ConfigManager.SETTINGS[cm_constants.TRIGGER_BY_INITIAL])
@@ -108,14 +103,9 @@
                 autokey.configmanager.autostart.AutostartSettings("autokey-gtk.desktop", False))
         else:
             autokey.configmanager.autostart.delete_autostart_entry()
-    
-<<<<<<< HEAD
-        cm.ConfigManager.SETTINGS[cm_constants.PROMPT_TO_SAVE] = self.promptToSaveCheckbox.get_active()
+
+        cm.ConfigManager.SETTINGS[cm_constants.PROMPT_TO_SAVE] = not self.promptToSaveCheckbox.get_active()
         cm.ConfigManager.SETTINGS[cm_constants.SHOW_TRAY_ICON] = self.showTrayCheckbox.get_active()
-=======
-        cm.ConfigManager.SETTINGS[cm.PROMPT_TO_SAVE] = not self.autosaveCheckbox.get_active()
-        cm.ConfigManager.SETTINGS[cm.SHOW_TRAY_ICON] = self.showTrayCheckbox.get_active()
->>>>>>> 1833806a
         #cm.ConfigManager.SETTINGS[MENU_TAKES_FOCUS] = self.allowKbNavCheckbox.get_active()
         cm.ConfigManager.SETTINGS[cm_constants.SORT_BY_USAGE_COUNT] = self.sortByUsageCheckbox.get_active()
         # Added by Trey Blancher (ectospasm) 2015-09-16
