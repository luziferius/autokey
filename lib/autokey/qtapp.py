#!/usr/bin/env python
# -*- coding: utf-8 -*-

# Copyright (C) 2011 Chris Dekter
#
# This program is free software: you can redistribute it and/or modify
# it under the terms of the GNU General Public License as published by
# the Free Software Foundation, either version 3 of the License, or
# (at your option) any later version.
#
# This program is distributed in the hope that it will be useful,
# but WITHOUT ANY WARRANTY; without even the implied warranty of
# MERCHANTABILITY or FITNESS FOR A PARTICULAR PURPOSE.  See the
# GNU General Public License for more details.
#
# You should have received a copy of the GNU General Public License
# along with this program.  If not, see <http://www.gnu.org/licenses/>.
from . import common
common.USING_QT = True

import sys
import os.path
import logging
import logging.handlers
import subprocess
import queue
import time
import dbus
from typing import NamedTuple, Iterable

from PyQt5.QtCore import QObject, QEvent, Qt, pyqtSignal
from PyQt5.QtGui import QCursor, QIcon
from PyQt5.QtWidgets import QMessageBox, QApplication

from autokey import service, monitor
<<<<<<< HEAD
import autokey.argument_parser
=======
import autokey.configmanager.configmanager as cm
import autokey.configmanager.configmanager_constants as cm_constants

>>>>>>> 9af89f26
from autokey.qtui import common as ui_common
from autokey.qtui.notifier import Notifier
from autokey.qtui.popupmenu import PopupMenu
from autokey.qtui.configwindow import ConfigWindow
from autokey.qtui.dbus_service import AppService


AuthorData = NamedTuple("AuthorData", (("name", str), ("role", str), ("email", str)))
AboutData = NamedTuple("AboutData", (
    ("program_name", str),
    ("version", str),
    ("program_description", str),
    ("license_text", str),
    ("copyright_notice", str),
    ("homepage_url", str),
    ("bug_report_email", str),
    ("author_list", Iterable[AuthorData])
))

COPYRIGHT = """(c) 2009-2012 Chris Dekter
(c) 2014 GuoCi
(c) 2017, 2018 Thomas Hess
"""

author_data = (
    AuthorData("Thomas Hess", "PyKDE4 to PyQt5 port", "thomas.hess@udo.edu"),
    AuthorData("GuoCi", "Python 3 port maintainer", "guociz@gmail.com"),
    AuthorData("Chris Dekter", "Developer", "cdekter@gmail.com"),
    AuthorData("Sam Peterson", "Original developer", "peabodyenator@gmail.com")
)
about_data = AboutData(
   program_name="AutoKey",
   version=common.VERSION,
   program_description="Desktop automation utility",
   license_text="GPL v3",  # TODO: load actual license text from disk somewhere
   copyright_notice=COPYRIGHT,
   homepage_url=common.HOMEPAGE,
   bug_report_email=common.BUG_EMAIL,
   author_list=author_data
)


class Application(QApplication):
    """
    Main application class; starting and stopping of the application is controlled
    from here, together with some interactions from the tray icon.
    """

    monitoring_disabled = pyqtSignal(bool, name="monitoring_disabled")
    show_configure_signal = pyqtSignal()

    def __init__(self, argv: list=sys.argv):
        super().__init__(argv)
        self.handler = CallbackEventHandler()
        self.args = autokey.argument_parser.parse_args()
        try:
            self._create_storage_directories()
            self._configure_root_logger()
        except Exception as e:
            logging.exception("Fatal error starting AutoKey: " + str(e))
            self.show_error_dialog("Fatal error starting AutoKey.", str(e))
            sys.exit(1)
        logging.info("Initialising application")
        self.setWindowIcon(QIcon.fromTheme(common.ICON_FILE, ui_common.load_icon(ui_common.AutoKeyIcon.AUTOKEY)))
        try:

            # Initialise logger

            if self._verify_not_running():
                self._create_lock_file()

            self.monitor = monitor.FileMonitor(self)
            self.configManager = cm.create_config_manager_instance(self)
            self.service = service.Service(self)
            self.serviceDisabled = False
            self._try_start_service()
            self.notifier = Notifier(self)
            self.configWindow = ConfigWindow(self)
            self.monitor.start()
            # Initialise user code dir
            if self.configManager.userCodeDir is not None:
                sys.path.append(self.configManager.userCodeDir)
            logging.debug("Creating DBus service")
            self.dbus_service = AppService(self)
            logging.debug("Service created")
            self.show_configure_signal.connect(self.show_configure, Qt.QueuedConnection)
            if cm.ConfigManager.SETTINGS[cm_constants.IS_FIRST_RUN]:
                cm.ConfigManager.SETTINGS[cm_constants.IS_FIRST_RUN] = False
                self.args.show_config_window = True
            if self.args.show_config_window:
                self.show_configure()

            self.installEventFilter(KeyboardChangeFilter(self.service.mediator.interface))

        except Exception as e:
            logging.exception("Fatal error starting AutoKey: " + str(e))
            self.show_error_dialog("Fatal error starting AutoKey.", str(e))
            sys.exit(1)
        else:
            sys.exit(self.exec_())

    def _try_start_service(self):
        try:
            self.service.start()
        except Exception as e:
            logging.exception("Error starting interface: " + str(e))
            self.serviceDisabled = True
            self.show_error_dialog("Error starting interface. Keyboard monitoring will be disabled.\n" +
                                   "Check your system/configuration.", str(e))

    def _configure_root_logger(self):
        """Initialise logging system"""
        root_logger = logging.getLogger()
        root_logger.setLevel(logging.DEBUG)
        if self.args.verbose:
            handler = logging.StreamHandler(sys.stdout)
        else:
            handler = logging.handlers.RotatingFileHandler(
                common.LOG_FILE,
                maxBytes=common.MAX_LOG_SIZE,
                backupCount=common.MAX_LOG_COUNT
            )
            handler.setLevel(logging.INFO)
        handler.setFormatter(logging.Formatter(common.LOG_FORMAT))
        root_logger.addHandler(handler)

    @staticmethod
    def _create_storage_directories():
        """Create various storage directories, if those do not exist."""
        # Create configuration directory
        if not os.path.exists(common.CONFIG_DIR):
            os.makedirs(common.CONFIG_DIR)
        # Create data directory (for log file)
        if not os.path.exists(common.DATA_DIR):
            os.makedirs(common.DATA_DIR)
        # Create run directory (for lock file)
        if not os.path.exists(common.RUN_DIR):
            os.makedirs(common.RUN_DIR)

    @staticmethod
    def _create_lock_file():
        with open(common.LOCK_FILE, "w") as lock_file:
            lock_file.write(str(os.getpid()))

    def _verify_not_running(self):
        if os.path.exists(common.LOCK_FILE):
            with open(common.LOCK_FILE, "r") as lock_file:
                pid = lock_file.read()
            try:
                # Check if the pid file contains garbage
                int(pid)
            except ValueError:
                logging.exception("AutoKey pid file contains garbage instead of a usable process id: " + pid)
                sys.exit(1)

            # Check that the found PID is running and is autokey
            with subprocess.Popen(["ps", "-p", pid, "-o", "command"], stdout=subprocess.PIPE) as p:
                output = p.communicate()[0].decode()
            if "autokey" in output:
                logging.debug("AutoKey is already running as pid " + pid)
                bus = dbus.SessionBus()

                try:
                    dbus_service = bus.get_object("org.autokey.Service", "/AppService")
                    dbus_service.show_configure(dbus_interface="org.autokey.Service")
                    sys.exit(0)
                except dbus.DBusException as e:
                    logging.exception("Error communicating with Dbus service")
                    self.show_error_dialog(
                        message="AutoKey is already running as pid {} but is not responding".format(pid),
                        details=str(e))
                    sys.exit(1)

        return True

    def init_global_hotkeys(self, configManager):
        logging.info("Initialise global hotkeys")
        configManager.toggleServiceHotkey.set_closure(self.toggle_service)
        configManager.configHotkey.set_closure(self.show_configure_signal.emit)

    def config_altered(self, persistGlobal):
        self.configManager.config_altered(persistGlobal)
        self.notifier.build_menu()

    def hotkey_created(self, item):
        logging.debug("Created hotkey: %r %s", item.modifiers, item.hotKey)
        self.service.mediator.interface.grab_hotkey(item)

    def hotkey_removed(self, item):
        logging.debug("Removed hotkey: %r %s", item.modifiers, item.hotKey)
        self.service.mediator.interface.ungrab_hotkey(item)

    def path_created_or_modified(self, path):
        time.sleep(0.5)
        changed = self.configManager.path_created_or_modified(path)
        if changed and self.configWindow is not None:
            self.configWindow.config_modified()

    def path_removed(self, path):
        time.sleep(0.5)
        changed = self.configManager.path_removed(path)
        if changed and self.configWindow is not None:
            self.configWindow.config_modified()

    def unpause_service(self):
        """
        Unpause the expansion service (start responding to keyboard and mouse events).
        """
        self.service.unpause()

    def pause_service(self):
        """
        Pause the expansion service (stop responding to keyboard and mouse events).
        """
        self.service.pause()

    def toggle_service(self):
        """
        Convenience method for toggling the expansion service on or off. This is called by the global hotkey.
        """
        self.monitoring_disabled.emit(not self.service.is_running())
        if self.service.is_running():
            self.pause_service()
        else:
            self.unpause_service()

    def shutdown(self):
        """
        Shut down the entire application.
        """
        logging.info("Shutting down")
        self.closeAllWindows()
        self.notifier.hide()
        self.service.shutdown()
        self.monitor.stop()
        self.quit()
        os.remove(common.LOCK_FILE)  # TODO: maybe use atexit to remove the lock/pid file?
        logging.debug("All shutdown tasks complete... quitting")

    def notify_error(self, message):
        """
        Show an error notification popup.

        @param message: Message to show in the popup
        """
        self.exec_in_main(self.notifier.notify_error, message)

    def update_notifier_visibility(self):
        self.notifier.update_visible_status()

    def show_configure(self):
        """
        Show the configuration window, or deiconify (un-minimise) it if it's already open.
        """
        logging.info("Displaying configuration window")
        self.configWindow.show()
        self.configWindow.showNormal()
        self.configWindow.activateWindow()

    @staticmethod
    def show_error_dialog(message: str, details: str=None):
        """
        Convenience method for showing an error dialog.
        """
        # TODO: i18n
        message_box = QMessageBox(
            QMessageBox.Critical,
            "Error",
            message,
            QMessageBox.Ok,
            None
        )
        if details:
            message_box.setDetailedText(details)
        message_box.exec_()

    def show_script_error(self):
        """
        Show the last script error (if any)
        """
        # TODO: i18n
        if self.service.scriptRunner.error:
            details = self.service.scriptRunner.error
            self.service.scriptRunner.error = ''
        else:
            details = "No error information available"
        QMessageBox.information(None, "View Script Error Details", details)

    def show_popup_menu(self, folders: list=None, items: list=None, onDesktop=True, title=None):
        if items is None:
            items = []
        if folders is None:
            folders = []
        self.exec_in_main(self.__createMenu, folders, items, onDesktop, title)

    def hide_menu(self):
        self.exec_in_main(self.menu.hide)

    def __createMenu(self, folders, items, onDesktop, title):
        self.menu = PopupMenu(self.service, folders, items, onDesktop, title)
        self.menu.popup(QCursor.pos())
        self.menu.setFocus()

    def exec_in_main(self, callback, *args):
        self.handler.postEventWithCallback(callback, *args)


class CallbackEventHandler(QObject):

    def __init__(self):
        QObject.__init__(self)
        self.queue = queue.Queue()

    def customEvent(self, event):
        while True:
            try:
                callback, args = self.queue.get_nowait()
            except queue.Empty:
                break
            try:
                callback(*args)
            except Exception:
                logging.exception("callback event failed: %r %r", callback, args, exc_info=True)

    def postEventWithCallback(self, callback, *args):
        self.queue.put((callback, args))
        app = QApplication.instance()
        app.postEvent(self, QEvent(QEvent.User))


class KeyboardChangeFilter(QObject):

    def __init__(self, interface):
        QObject.__init__(self)
        self.interface = interface

    def eventFilter(self, obj, event):
        if event.type() == QEvent.KeyboardLayoutChange:
            self.interface.on_keys_changed()

        return QObject.eventFilter(obj, event)<|MERGE_RESOLUTION|>--- conflicted
+++ resolved
@@ -15,8 +15,7 @@
 #
 # You should have received a copy of the GNU General Public License
 # along with this program.  If not, see <http://www.gnu.org/licenses/>.
-from . import common
-common.USING_QT = True
+
 
 import sys
 import os.path
@@ -32,14 +31,15 @@
 from PyQt5.QtGui import QCursor, QIcon
 from PyQt5.QtWidgets import QMessageBox, QApplication
 
+from autokey import common
+common.USING_QT = True
+
 from autokey import service, monitor
-<<<<<<< HEAD
+
 import autokey.argument_parser
-=======
 import autokey.configmanager.configmanager as cm
 import autokey.configmanager.configmanager_constants as cm_constants
 
->>>>>>> 9af89f26
 from autokey.qtui import common as ui_common
 from autokey.qtui.notifier import Notifier
 from autokey.qtui.popupmenu import PopupMenu
