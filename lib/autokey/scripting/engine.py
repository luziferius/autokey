# Copyright (C) 2011 Chris Dekter
#
# This program is free software: you can redistribute it and/or modify
# it under the terms of the GNU General Public License as published by
# the Free Software Foundation, either version 3 of the License, or
# (at your option) any later version.
#
# This program is distributed in the hope that it will be useful,
# but WITHOUT ANY WARRANTY; without even the implied warranty of
# MERCHANTABILITY or FITNESS FOR A PARTICULAR PURPOSE.  See the
# GNU General Public License for more details.
#
# You should have received a copy of the GNU General Public License
# along with this program.  If not, see <http://www.gnu.org/licenses/>.

import pathlib

from collections.abc import Iterable

from typing import Tuple, Optional, List, Union

from autokey import model, iomediator


class Engine:
    """
    Provides access to the internals of AutoKey.

    Note that any configuration changes made using this API while the configuration window
    is open will not appear until it is closed and re-opened.
    """
    SendMode = model.SendMode
    Key = model.Key

    def __init__(self, config_manager, runner):
        self.configManager = config_manager
        self.runner = runner
        self.monitor = config_manager.app.monitor
        self._macro_args = []
        self._script_args = []
        self._script_kwargs = {}
        self._return_value = ''
        self._triggered_abbreviation = None  # type: Optional[str]

    def get_folder(self, title: str):
        """
        Retrieve a folder by its title

        Usage: C{engine.get_folder(title)}

        Note that if more than one folder has the same title, only the first match will be
        returned.
        """
        validateType(title, "title", str)
        for folder in self.configManager.allFolders:
            if folder.title == title:
                return folder
        return None

    def create_folder(self, title: str, parent_folder=None, temporary=False):
        """
        Create and return a new folder.

        Usage: C{engine.create_folder("new folder"), parent_folder=folder, temporary=True}

        Descriptions for the optional arguments:

        @param parentFolder: Folder to make this folder a subfolder of. If
        passed as a folder, it will be that folder within auotkey.
        If passed as pathlib.Path, it will be created or added at that path.
        Paths expand ~ to $HOME.
        @param temporary: Folders created with temporary=True are
                                    not persisted.
                                    Used for single-source rc-style scripts.
                                    Cannot be used if parent_folder is a Path.

        If a folder of that name already exists, this will return it unchanged.
        If the folder wasn't already added to autokey, it will be.
        The 'temporary' property is not touched to avoid deleting an existing
        folder.
        Note that if more than one folder has the same title, only the first match will be
        returned.
        """
        validateType(title, "title", str)
        validateType(parent_folder, "parent_folder",
                [model.Folder, pathlib.Path])
        validateType(temporary, "temporary", bool)
        # XXX Doesn't check if a folder already exists at this path in autokey.
        if isinstance(parent_folder, pathlib.Path):
            if temporary:
                raise ValueError("Parameter 'temporary' is True, but a path \
                        was given as the parent folder. Temporary folders \
                        cannot use absolute paths.")
            path = parent_folder.expanduser() / title
            path.mkdir(parents=True, exist_ok=True)
            new_folder = model.Folder(title, path=str(path.resolve()))
            self.configManager.allFolders.append(new_folder)
            return new_folder
        # TODO: Convert this to use get_folder, when we change to specifying
        # the exact folder by more than just title.
        if parent_folder is None:
            parent_folders = self.configManager.allFolders
        elif isinstance(parent_folder, model.Folder):
            parent_folders = parent_folder.folders
        else:
            # Input is previously validated, must match one of the above.
            pass

        for folder in parent_folders:
            if folder.title == title:
                return folder
        else:
            new_folder = model.Folder(title)
            if parent_folder is None:
                self.configManager.allFolders.append(new_folder)
            else:
                parent_folder.add_folder(new_folder)
                if not temporary and parent_folder.temporary:
                    raise ValueError("Parameter 'temporary' is False, but parent folder is a temporary one. \
Folders created within temporary folders must themselves be set temporary")

            if not temporary:
                new_folder.persist()
            else:
                new_folder.temporary = True
            return new_folder


    def create_phrase(self, folder, name: str, contents: str,
                      abbreviations: Union[str, List[str]]=None,
                      hotkey: Tuple[List[Union[model.Key, str]], Union[model.Key, str]]=None,
                      send_mode: model.SendMode=model.SendMode.KEYBOARD, window_filter: str=None,
                      show_in_system_tray: bool=False, always_prompt: bool=False,
                      temporary=False):
        """
        Create a new text phrase inside the given folder. Use C{engine.get_folder(folder_name)} to retrieve the folder
        you wish to create the Phrase in. If the folder is a temporary
        one, the phrase will be created as temporary.

        The first three arguments (folder, name and contents) are required. All further arguments are optional and
        considered to be keyword-argument only. Do not rely on the order of the optional arguments.
        The optional parameters can be used to configure the newly created Phrase.

        Usage (minimal example): C{engine.create_phrase(folder, name, contents)}

        Further concrete examples:
        C{
        engine.create_phrase(folder, "My new Phrase", "This is the Phrase content", abbreviations=["abc", "def"],
        hotkey=([engine.Key.SHIFT], engine.Key.NP_DIVIDE), send_mode=engine.SendMode.CB_CTRL_SHIFT_V,
        window_filter="konsole\.Konsole", show_in_system_tray=True)
        }

        Descriptions for the optional arguments:

        abbreviations may be a single string or a list of strings. Each given string is assigned as an abbreviation
        to the newly created phrase.

        hotkey parameter: The hotkey parameter accepts a 2-tuple, consisting of a list of modifier keys in the first
        element and an unshifted (lowercase) key as the second element.
        Modifier keys must be given as a list of strings (or Key enum instances), with the following
        values permitted:
            <ctrl>
            <alt>
            <super>
            <hyper>
            <meta>
            <shift>
        The key must be an unshifted character (i.e. lowercase) or a Key enum instance. Modifier keys from the list
        above are NOT allowed here. Example: (["<ctrl>", "<alt>"], "9") to assign "<Ctrl>+<Alt>+9" as a hotkey.
        The Key enum contains objects representing various special keys and is available as an attribute of the "engine"
        object, named "Key". So to access a function key, you can use the string "<f12>" or engine.Key.F12
        See the AutoKey Wiki for an overview of all available keys in the enumeration.

        send_mode: This parameter configures how AutoKey sends the phrase content, for example by typing or by pasting
        using the clipboard. It accepts items from the SendMode enumeration, which is also available from the engine
        object as engine.SendMode. The parameter defaults to
        engine.SendMode.KEYBOARD. Available send modes are:
            KEYBOARD
            CB_CTRL_V
            CB_CTRL_SHIFT_V
            CB_SHIFT_INSERT
            SELECTION
        To paste the Phrase using "<shift>+<insert>, set send_mode=engine.SendMode.CB_SHIFT_INSERT

        window_filter: Accepts a string which will be used as a regular expression to match window titles or
        applications using the WM_CLASS attribute.

        @param folder: folder to place the abbreviation in, retrieved using C{engine.get_folder()}
        @param name: Name/description for the phrase.
        @param contents: the expansion text
        @param abbreviations: Can be a single string or a list (or other iterable) of strings. Assigned to the Phrase
        @param hotkey: A tuple containing a keyboard combination that will be assigned as a hotkey.
                       First element is a list of modifiers, second element is the key.
        @param send_mode: The pasting mode that will be used to expand the Phrase.
                          Used to configure, how the Phrase is expanded. Defaults to typing using the "Keyboard" method.
        @param window_filter: A string containing a regular expression that will be used as the window filter.
        @param show_in_system_tray: A boolean defaulting to False.
                                    If set to True, the new Phrase will be shown in the tray icon context menu.
        @param always_prompt: A boolean defaulting to False. If set to True,
                              the Phrase expansion has to be manually confirmed, each time it is triggered.
        @param temporary: Hotkeys created with temporary=True are
                                    not persisted as .jsons, and are replaced if the description is not
                                    unique within the folder.
                                     Used for single-source rc-style scripts.
        @raise ValueError: If a given abbreviation or hotkey is already in use or parameters are otherwise invalid
        @return The created Phrase object. This object is NOT considered part of the public API and exposes the raw
          internals of AutoKey. Ignore it, if you don’t need it or don’t know what to do with it.
          It can be used for _really_ advanced use cases, where further customizations are desired. Use at your own
          risk. No guarantees are made about the object’s structure. Read the AutoKey source code for details.
        """
        # Start with input type-checking.
        validateType(folder, "folder", model.Folder)
        # For when we allow pathlib.Path
        # validateType(folder, "folder",
        #         [model.Folder, pathlib.Path])
        validateType(name, "name", str)
        validateType(contents, "contents", str)
        validateAbbreviations(abbreviations)
        validateHotkey(hotkey)
        validateType(send_mode, "send_mode", model.SendMode)
        validateType(window_filter, "window_filter", str)
        validateType(show_in_system_tray, "show_in_system_tray", bool)
        validateType(always_prompt, "always_prompt", bool)
        validateType(temporary, "temporary", bool)
        # TODO: The validation should be done by some controller functions in the model base classes.
        if abbreviations:
            if isinstance(abbreviations, str):
                abbreviations = [abbreviations]
            elif not isinstance(abbreviations, Iterable):
                raise ValueError("Expected a single string or a list/iterable of strings, not {}".format(
                    type(abbreviations))
                )
            for abbr in abbreviations:
                if not self.configManager.check_abbreviation_unique(abbr, None, None)[0]:
                    raise ValueError("The specified abbreviation '{}' is already in use.".format(abbr))
        if hotkey:
            modifiers = sorted(hotkey[0])
            if not self.configManager.check_hotkey_unique(modifiers, hotkey[1], None, None)[0]:
                raise ValueError("The specified hotkey and modifier combination is already in use: {}".format(hotkey))

        if folder.temporary and not temporary:
            raise ValueError("Parameter 'temporary' is False, but parent folder is a temporary one. \
Phrases created within temporary folders must themselves be explicitly set temporary")

        self.monitor.suspend()
        try:
            p = model.Phrase(name, contents)
            if send_mode in model.SendMode:
                p.sendMode = send_mode
            if abbreviations:
                p.add_abbreviations(abbreviations)
            if hotkey:
                p.set_hotkey(*hotkey)
            if window_filter:
                p.set_window_titles(window_filter)
            p.show_in_tray_menu = show_in_system_tray
            p.prompt = always_prompt
            p.temporary = temporary

            folder.add_item(p)
            # Don't save a json if it is a temporary hotkey. Won't persist across
            # reloads.
            if not temporary:
                p.persist()
            return p
        finally:
            self.monitor.unsuspend()
            self.configManager.config_altered(False)


    def create_abbreviation(self, folder, description, abbr, contents):
        """
        DEPRECATED. Use engine.create_phrase() with appropriate keyword arguments instead.
        Create a new text phrase inside the given folder and assign the abbreviation given.

        Usage: C{engine.create_abbreviation(folder, description, abbr, contents)}

        When the given abbreviation is typed, it will be replaced with the given
        text.

        @param folder: folder to place the abbreviation in, retrieved using C{engine.get_folder()}
        @param description: description for the phrase
        @param abbr: the abbreviation that will trigger the expansion
        @param contents: the expansion text
        @raise Exception: if the specified abbreviation is not unique
        """
        if not self.configManager.check_abbreviation_unique(abbr, None, None)[0]:
            raise Exception("The specified abbreviation is already in use")

        self.monitor.suspend()
        p = model.Phrase(description, contents)
        p.modes.append(model.TriggerMode.ABBREVIATION)
        p.abbreviations = [abbr]
        folder.add_item(p)
        p.persist()
        self.monitor.unsuspend()
        self.configManager.config_altered(False)

    def create_hotkey(self, folder, description, modifiers, key, contents):
        """
        DEPRECATED. Use engine.create_phrase() with appropriate keyword arguments instead.

        Create a text hotkey

        Usage: C{engine.create_hotkey(folder, description, modifiers, key, contents)}

        When the given hotkey is pressed, it will be replaced with the given
        text. Modifiers must be given as a list of strings, with the following
        values permitted:

        <ctrl>
        <alt>
        <super>
        <hyper>
        <meta>
        <shift>

        The key must be an unshifted character (i.e. lowercase)

        @param folder: folder to place the abbreviation in, retrieved using C{engine.get_folder()}
        @param description: description for the phrase
        @param modifiers: modifiers to use with the hotkey (as a list)
        @param key: the hotkey
        @param contents: the expansion text
        @raise Exception: if the specified hotkey is not unique
        """
        modifiers.sort()
        if not self.configManager.check_hotkey_unique(modifiers, key, None, None)[0]:
            raise Exception("The specified hotkey and modifier combination is already in use")

        self.monitor.suspend()
        p = model.Phrase(description, contents)
        p.modes.append(model.TriggerMode.HOTKEY)
        p.set_hotkey(modifiers, key)
        folder.add_item(p)
        p.persist()
        self.monitor.unsuspend()
        self.configManager.config_altered(False)

    def run_script(self, description, *args, **kwargs):
        """
        Run an existing script using its description or path to look it up

        Usage: C{engine.run_script(description, 'foo', 'bar', foobar='foobar'})}

<<<<<<< HEAD
        @param description: description of the script to run
        @param args: arguments to pass to the function
        @param kwargs: arguments to pass to the function by key
        @raise Exception: if the specified script does not exist
        """
        self._script_args = args
        self._script_kwargs = kwargs
        target_script = None
        for item in self.configManager.allItems:
            if item.description == description and isinstance(item, model.Script):
                target_script = item

        if target_script is not None:
            self.runner.run_subscript(target_script)
            return self._return_value
=======
        @param description: description of the script to run. If parsable as
        an absolute path to an existing file, that will be run instead.
        @raise Exception: if the specified script does not exist
        """
        path = pathlib.Path(description)
        path = path.expanduser()
        # Check if absolute path.
        if pathlib.PurePath(path).is_absolute() and path.exists():
            self.runner.run_subscript_path(path)
>>>>>>> 02117337
        else:
            target_script = None
            for item in self.configManager.allItems:
                if item.description == description and isinstance(item, model.Script):
                    target_script = item

            if target_script is not None:
                self.runner.run_subscript(target_script)
            else:
                raise Exception("No script with description '%s' found" % description)

    def run_script_from_macro(self, args):
        """
        Used internally by AutoKey for phrase macros
        """
        self._macro_args = args["args"].split(',')

        try:
            self.run_script(args["name"])
        except Exception as e:
            # TODO: Log more information here, instead of setting the return
            # value.
            self.set_return_value("{ERROR: %s}" % str(e))

    def get_script_arguments(self):
        """
        Get the arguments supplied to the current script via the scripting api

        Usage: C{engine.get_script_arguments()}

        @return: the arguments
        @rtype: C{list[Any]}
        """
        return self._script_args

    def get_script_keyword_arguments(self):
        """
        Get the arguments supplied to the current script via the scripting api
        as keyword args.

        Usage: C{engine.get_script_keyword_arguments()}

        @return: the arguments
        @rtype: C{Dict[str, Any]}
        """
        return self._script_kwargs

    def get_macro_arguments(self):
        """
        Get the arguments supplied to the current script via its macro

        Usage: C{engine.get_macro_arguments()}

        @return: the arguments
        @rtype: C{list(str())}
        """
        return self._macro_args

    def set_return_value(self, val):
        """
        Store a return value to be used by a phrase macro

        Usage: C{engine.set_return_value(val)}

        @param val: value to be stored
        """
        self._return_value = val

    def _get_return_value(self):
        """
        Used internally by AutoKey for phrase macros
        """
        ret = self._return_value
        self._return_value = ''
        return ret

    def _set_triggered_abbreviation(self, abbreviation: str, trigger_character: str):
        """
        Used internally by AutoKey to provide the abbreviation and trigger that caused the script to execute.
        @param abbreviation: Abbreviation that caused the script to execute
        @param trigger_character: Possibly empty "trigger character". As defined in the abbreviation configuration.
        """
        self._triggered_abbreviation = abbreviation
        self._triggered_character = trigger_character

    def get_triggered_abbreviation(self) -> Tuple[Optional[str], Optional[str]]:
        """
        This function can be queried by a script to get the abbreviation text that triggered it’s execution.

        If a script is triggered by an abbreviation, this function returns a tuple containing two strings. First element
        is the abbreviation text. The second element is the trigger character that finally caused the execution. It is
        typically some whitespace character, like ' ', '\t' or a newline character. It is empty, if the abbreviation was
        configured to "trigger immediately".

        If the script execution was triggered by a hotkey, a call to the DBus interface, the tray icon, the "Run"
        button in the main window or any other means, this function returns a tuple containing two None values.

        Usage: C{abbreviation, trigger_character = engine.get_triggered_abbreviation()}
        You can determine if the script was triggered by an abbreviation by simply testing the truth value of the first
        returned value.

        @return: Abbreviation that triggered the script execution, if any.
        @rtype: C{Tuple[Optional[str], Optional[str]]}
        """
        return self._triggered_abbreviation, self._triggered_character


    def remove_all_temporary(self, folder=None,
            in_temp_parent=False):
        """
        Removes all temporary folders and phrases, as well as any within
        temporary folders.
        Useful for rc-style scripts that want to change a set of keys.
        """
        self.configManager.remove_all_temporary(folder,
                in_temp_parent)


def validateType(item, name, type_):
    """ type_ may be a list, in which case if item matches
    any type, no error is raised.
    """
    if item is None:
        return
    if isinstance(type_, list):
        failed=True
        for type__ in type_:
            if isinstance(item, type__):
                failed=False
        if failed:
            raise ValueError("Expected {} to be one of {}, not {}".format(
                name,
                type_,
                type(item)))
    else:
        if not isinstance(item, type_):
            raise ValueError("Expected {} to be {}, not {}".format(
                name,
                type_,
                type(item)))

def validateAbbreviations(abbreviations):
    if abbreviations is not None:
        fail=False
        if not isinstance(abbreviations, str):
            fail=True
            if isinstance(abbreviations, list):
                fail=False
                for item in abbreviations:
                    if not isinstance(item, str):
                        fail=True
        if fail:
            raise ValueError("Expected abbreviations to be str or list of str, not {}".format(
                type(abbreviations))
                )


def isValidHotkeyType(item):
    fail=False
    if isinstance(item, model.Key):
        fail=False
    elif isinstance(item, str):
        if len(item) == 1:
            fail=False
        else:
            fail = not iomediator.key.Key.is_key(item)
    else:
        fail=True
    return not fail

def validateHotkey(hotkey):
    failmsg = "Expected hotkey to be a tuple of modifiers then keys, as lists of model.Key or str, not {}".format(type(hotkey))

    if hotkey is not None:
        fail=False
        if not isinstance(hotkey, tuple):
            fail=True
        else:
            if len(hotkey) != 2:
                fail=True
            else:
                # First check modifiers is list of valid hotkeys.
                if isinstance(hotkey[0], list):
                    for item in hotkey[0]:
                        if not isValidHotkeyType(item):
                            fail=True
                            failmsg = "Hotkey is not a valid modifier: {}".format(item)
                else:
                    fail=True
                    failmsg = "Hotkey modifiers is not a list"
                # Then check second element is a key or str
                if not isValidHotkeyType(hotkey[1]):
                    fail=True
                    failmsg = "Hotkey is not a valid key: {}".format(hotkey[1])
        if fail:
            raise ValueError(failmsg)


<|MERGE_RESOLUTION|>--- conflicted
+++ resolved
@@ -343,33 +343,17 @@
 
         Usage: C{engine.run_script(description, 'foo', 'bar', foobar='foobar'})}
 
-<<<<<<< HEAD
-        @param description: description of the script to run
-        @param args: arguments to pass to the function
-        @param kwargs: arguments to pass to the function by key
-        @raise Exception: if the specified script does not exist
-        """
-        self._script_args = args
-        self._script_kwargs = kwargs
-        target_script = None
-        for item in self.configManager.allItems:
-            if item.description == description and isinstance(item, model.Script):
-                target_script = item
-
-        if target_script is not None:
-            self.runner.run_subscript(target_script)
-            return self._return_value
-=======
         @param description: description of the script to run. If parsable as
         an absolute path to an existing file, that will be run instead.
         @raise Exception: if the specified script does not exist
         """
+        self._script_args = args
+        self._script_kwargs = kwargs
         path = pathlib.Path(description)
         path = path.expanduser()
         # Check if absolute path.
         if pathlib.PurePath(path).is_absolute() and path.exists():
             self.runner.run_subscript_path(path)
->>>>>>> 02117337
         else:
             target_script = None
             for item in self.configManager.allItems:
@@ -380,6 +364,7 @@
                 self.runner.run_subscript(target_script)
             else:
                 raise Exception("No script with description '%s' found" % description)
+        return self._return_value
 
     def run_script_from_macro(self, args):
         """
